--- conflicted
+++ resolved
@@ -19,13 +19,6 @@
 
 package org.apache.iceberg;
 
-<<<<<<< HEAD
-import com.google.common.base.MoreObjects;
-import com.google.common.base.Preconditions;
-import com.google.common.collect.ImmutableMap;
-import com.google.common.collect.Sets;
-=======
->>>>>>> 201f8bf0
 import java.time.Instant;
 import java.time.LocalDateTime;
 import java.time.ZoneId;
@@ -33,6 +26,7 @@
 import java.util.Collection;
 import java.util.Collections;
 import java.util.Set;
+import java.util.function.Function;
 import org.apache.iceberg.events.Listeners;
 import org.apache.iceberg.events.ScanEvent;
 import org.apache.iceberg.expressions.Binder;
@@ -45,7 +39,7 @@
 import org.apache.iceberg.relocated.com.google.common.collect.ImmutableMap;
 import org.apache.iceberg.relocated.com.google.common.collect.Sets;
 import org.apache.iceberg.types.TypeUtil;
-import org.apache.iceberg.util.TableScanUtil;
+import org.apache.iceberg.util.BinPacking;
 import org.slf4j.Logger;
 import org.slf4j.LoggerFactory;
 
@@ -249,9 +243,14 @@
           TableProperties.SPLIT_OPEN_FILE_COST, TableProperties.SPLIT_OPEN_FILE_COST_DEFAULT);
     }
 
-    CloseableIterable<FileScanTask> fileScanTasks = planFiles();
-    CloseableIterable<FileScanTask> splitFiles = TableScanUtil.splitFiles(fileScanTasks, splitSize);
-    return TableScanUtil.planTasks(splitFiles, splitSize, lookback, openFileCost);
+    Function<FileScanTask, Long> weightFunc = file -> Math.max(file.length(), openFileCost);
+
+    CloseableIterable<FileScanTask> splitFiles = splitFiles(splitSize);
+    return CloseableIterable.transform(
+        CloseableIterable.combine(
+            new BinPacking.PackingIterable<>(splitFiles, splitSize, lookback, weightFunc, true),
+            splitFiles),
+        BaseCombinedScanTask::new);
   }
 
   @Override
@@ -279,6 +278,15 @@
         .add("filter", rowFilter)
         .add("caseSensitive", caseSensitive)
         .toString();
+  }
+
+  private CloseableIterable<FileScanTask> splitFiles(long splitSize) {
+    CloseableIterable<FileScanTask> fileScanTasks = planFiles();
+    Iterable<FileScanTask> splitTasks = FluentIterable
+        .from(fileScanTasks)
+        .transformAndConcat(input -> input.split(splitSize));
+    // Capture manifests which can be closed after scan planning
+    return CloseableIterable.combine(splitTasks, fileScanTasks);
   }
 
   /**
