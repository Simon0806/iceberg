/*
 * Licensed to the Apache Software Foundation (ASF) under one
 * or more contributor license agreements.  See the NOTICE file
 * distributed with this work for additional information
 * regarding copyright ownership.  The ASF licenses this file
 * to you under the Apache License, Version 2.0 (the
 * "License"); you may not use this file except in compliance
 * with the License.  You may obtain a copy of the License at
 *
 *   http://www.apache.org/licenses/LICENSE-2.0
 *
 * Unless required by applicable law or agreed to in writing,
 * software distributed under the License is distributed on an
 * "AS IS" BASIS, WITHOUT WARRANTIES OR CONDITIONS OF ANY
 * KIND, either express or implied.  See the License for the
 * specific language governing permissions and limitations
 * under the License.
 */

package org.apache.iceberg;

import java.util.List;
import java.util.Set;
import org.apache.iceberg.io.CloseableIterable;
import org.apache.iceberg.relocated.com.google.common.base.Preconditions;
import org.apache.iceberg.relocated.com.google.common.collect.FluentIterable;
import org.apache.iceberg.relocated.com.google.common.collect.Iterables;
import org.apache.iceberg.relocated.com.google.common.collect.Lists;
import org.apache.iceberg.relocated.com.google.common.collect.Sets;
import org.apache.iceberg.util.SnapshotUtil;
import org.apache.iceberg.util.ThreadPools;

class IncrementalDataTableScan extends DataTableScan {

  IncrementalDataTableScan(TableOperations ops, Table table, Schema schema, TableScanContext context) {
    super(ops, table, schema, context.useSnapshotId(null));
    validateSnapshotIds(table, context.fromSnapshotId(), context.toSnapshotId());
  }

  @Override
  public TableScan asOfTime(long timestampMillis) {
    throw new UnsupportedOperationException(String.format(
        "Cannot scan table as of time %s: configured for incremental data in snapshots (%s, %s]",
        timestampMillis, context().fromSnapshotId(), context().toSnapshotId()));
  }

  @Override
  public TableScan useSnapshot(long scanSnapshotId) {
    throw new UnsupportedOperationException(String.format(
        "Cannot scan table using scan snapshot id %s: configured for incremental data in snapshots (%s, %s]",
        scanSnapshotId, context().fromSnapshotId(), context().toSnapshotId()));
  }

  @Override
  public TableScan appendsBetween(long newFromSnapshotId, long newToSnapshotId) {
    validateSnapshotIdsRefinement(newFromSnapshotId, newToSnapshotId);
    return new IncrementalDataTableScan(tableOps(), table(), schema(),
        context().fromSnapshotId(newFromSnapshotId).toSnapshotId(newToSnapshotId));
  }

  @Override
  public TableScan appendsAfter(long newFromSnapshotId) {
    final Snapshot currentSnapshot = table().currentSnapshot();
    Preconditions.checkState(currentSnapshot != null,
        "Cannot scan appends after %s, there is no current snapshot", newFromSnapshotId);
    return appendsBetween(newFromSnapshotId, currentSnapshot.snapshotId());
  }

  @Override
  public CloseableIterable<FileScanTask> planFiles() {
    //TODO publish an incremental appends scan event
    List<Snapshot> snapshots = snapshotsWithin(table(),
        context().fromSnapshotId(), context().toSnapshotId());
    Set<Long> snapshotIds = Sets.newHashSet(Iterables.transform(snapshots, Snapshot::snapshotId));
    Set<ManifestFile> manifests = FluentIterable
        .from(snapshots)
        .transformAndConcat(s -> s.dataManifests())
        .filter(manifestFile -> snapshotIds.contains(manifestFile.snapshotId()))
        .toSet();

    ManifestGroup manifestGroup = new ManifestGroup(tableOps().io(), manifests)
        .caseSensitive(isCaseSensitive())
        .select(colStats() ? SCAN_WITH_STATS_COLUMNS : SCAN_COLUMNS)
        .filterData(filter())
        .filterManifestEntries(
            manifestEntry ->
                snapshotIds.contains(manifestEntry.snapshotId()) &&
                manifestEntry.status() == ManifestEntry.Status.ADDED)
        .specsById(tableOps().current().specsById())
        .ignoreDeleted();

<<<<<<< HEAD
    if (useWorkerPool() && manifests.size() > 1) {
=======
    if (shouldIgnoreResiduals()) {
      manifestGroup = manifestGroup.ignoreResiduals();
    }

    if (PLAN_SCANS_WITH_WORKER_POOL && manifests.size() > 1) {
>>>>>>> 845de7bf
      manifestGroup = manifestGroup.planWith(ThreadPools.getWorkerPool());
    }

    return manifestGroup.planFiles();
  }

  @Override
  @SuppressWarnings("checkstyle:HiddenField")
  protected TableScan newRefinedScan(TableOperations ops, Table table, Schema schema, TableScanContext context) {
    return new IncrementalDataTableScan(ops, table, schema, context);
  }

  private static List<Snapshot> snapshotsWithin(Table table, long fromSnapshotId, long toSnapshotId) {
    List<Long> snapshotIds = SnapshotUtil.snapshotIdsBetween(table, fromSnapshotId, toSnapshotId);
    List<Snapshot> snapshots = Lists.newArrayList();
    for (Long snapshotId : snapshotIds) {
      Snapshot snapshot = table.snapshot(snapshotId);
      // for now, incremental scan supports only appends
      if (snapshot.operation().equals(DataOperations.APPEND)) {
        snapshots.add(snapshot);
      } else if (snapshot.operation().equals(DataOperations.OVERWRITE)) {
        throw new UnsupportedOperationException(
            String.format("Found %s operation, cannot support incremental data in snapshots (%s, %s]",
                DataOperations.OVERWRITE, fromSnapshotId, toSnapshotId));
      }
    }
    return snapshots;
  }

  private void validateSnapshotIdsRefinement(long newFromSnapshotId, long newToSnapshotId) {
    Set<Long> snapshotIdsRange = Sets.newHashSet(
        SnapshotUtil.snapshotIdsBetween(table(), context().fromSnapshotId(), context().toSnapshotId()));
    // since snapshotIdsBetween return ids in range (fromSnapshotId, toSnapshotId]
    snapshotIdsRange.add(context().fromSnapshotId());
    Preconditions.checkArgument(
        snapshotIdsRange.contains(newFromSnapshotId),
        "from snapshot id %s not in existing snapshot ids range (%s, %s]",
        newFromSnapshotId, context().fromSnapshotId(), newToSnapshotId);
    Preconditions.checkArgument(
        snapshotIdsRange.contains(newToSnapshotId),
        "to snapshot id %s not in existing snapshot ids range (%s, %s]",
        newToSnapshotId, context().fromSnapshotId(), context().toSnapshotId());
  }

  private static void validateSnapshotIds(Table table, long fromSnapshotId, long toSnapshotId) {
    Preconditions.checkArgument(fromSnapshotId != toSnapshotId, "from and to snapshot ids cannot be the same");
    Preconditions.checkArgument(
        table.snapshot(fromSnapshotId) != null, "from snapshot %s does not exist", fromSnapshotId);
    Preconditions.checkArgument(
        table.snapshot(toSnapshotId) != null, "to snapshot %s does not exist", toSnapshotId);
    Preconditions.checkArgument(SnapshotUtil.ancestorOf(table, toSnapshotId, fromSnapshotId),
        "from snapshot %s is not an ancestor of to snapshot  %s", fromSnapshotId, toSnapshotId);
  }
}<|MERGE_RESOLUTION|>--- conflicted
+++ resolved
@@ -89,15 +89,11 @@
         .specsById(tableOps().current().specsById())
         .ignoreDeleted();
 
-<<<<<<< HEAD
-    if (useWorkerPool() && manifests.size() > 1) {
-=======
     if (shouldIgnoreResiduals()) {
       manifestGroup = manifestGroup.ignoreResiduals();
     }
 
-    if (PLAN_SCANS_WITH_WORKER_POOL && manifests.size() > 1) {
->>>>>>> 845de7bf
+    if (useWorkerPool() && manifests.size() > 1) {
       manifestGroup = manifestGroup.planWith(ThreadPools.getWorkerPool());
     }
 
