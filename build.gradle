/*
 * Licensed to the Apache Software Foundation (ASF) under one
 * or more contributor license agreements.  See the NOTICE file
 * distributed with this work for additional information
 * regarding copyright ownership.  The ASF licenses this file
 * to you under the Apache License, Version 2.0 (the
 * "License"); you may not use this file except in compliance
 * with the License.  You may obtain a copy of the License at
 *
 *   http://www.apache.org/licenses/LICENSE-2.0
 *
 * Unless required by applicable law or agreed to in writing,
 * software distributed under the License is distributed on an
 * "AS IS" BASIS, WITHOUT WARRANTIES OR CONDITIONS OF ANY
 * KIND, either express or implied.  See the License for the
 * specific language governing permissions and limitations
 * under the License.
 */

import groovy.transform.Memoized

buildscript {
  repositories {
    jcenter()
    gradlePluginPortal()
    maven { url "http://palantir.bintray.com/releases" }
    maven { url "https://plugins.gradle.org/m2/" }
  }
  dependencies {
    classpath 'com.github.jengelman.gradle.plugins:shadow:5.0.0'
    classpath 'com.palantir.baseline:gradle-baseline-java:0.55.0'
    classpath 'com.diffplug.spotless:spotless-plugin-gradle:3.14.0'
    classpath 'gradle.plugin.org.inferred:gradle-processors:2.1.0'
    classpath 'me.champeau.gradle:jmh-gradle-plugin:0.4.8'
    classpath 'com.commercehub.gradle.plugin:gradle-avro-plugin:0.18.0'
  }
}

plugins {
  id 'com.palantir.git-version' version '0.9.1'
  id 'nebula.dependency-recommender' version '9.0.2'
}

if (JavaVersion.current() == JavaVersion.VERSION_1_8) {
  project.ext.jdkVersion = '8'
} else if (JavaVersion.current() == JavaVersion.VERSION_11) {
  project.ext.jdkVersion = '11'
} else {
  throw new GradleException("This build must be run with JDK 8 or 11")
}

dependencyRecommendations {
  propertiesFile file: file('versions.props')
}

allprojects {
  group = "org.apache.iceberg"
  version = getProjectVersion()
  repositories {
    maven { url "http://mirrors.tencent.com/repository/maven/tianqiong-releases" }  // Tencent's Flink 1.9-tq-?
    maven { url "http://palantir.bintray.com/releases" }
    mavenCentral()
    mavenLocal()
  }
}

subprojects {
  apply plugin: 'nebula.dependency-recommender'
  apply plugin: 'java'

  configurations {
    testCompile.extendsFrom compileOnly

    compileClasspath {
      // do not exclude Guava so the bundle project can reference classes.
      if (project.name != 'iceberg-bundled-guava') {
        exclude group: 'com.google.guava', module: 'guava'
      }
    }

    all {
      exclude group: 'org.slf4j', module: 'slf4j-log4j12'
      exclude group: 'org.mortbay.jetty'

      resolutionStrategy {
        force 'com.fasterxml.jackson.module:jackson-module-scala_2.11:2.10.2'
        force 'com.fasterxml.jackson.module:jackson-module-scala_2.12:2.10.2'
        force 'com.fasterxml.jackson.module:jackson-module-paranamer:2.10.2'
      }
    }

    testArtifacts
  }

  compileJava {
    options.encoding = "UTF-8"
  }

  compileTestJava {
    options.encoding = "UTF-8"
  }

  ext {
    jmhVersion = '1.21'
  }

  sourceCompatibility = '1.8'
  targetCompatibility = '1.8'

  dependencies {
    compile 'org.slf4j:slf4j-api'
    compile 'com.github.stephenc.findbugs:findbugs-annotations'

    testCompile 'junit:junit'
    testCompile 'org.slf4j:slf4j-simple'

    testCompile 'org.mockito:mockito-core'
  }

  test {
    testLogging {
      events "failed", "passed"
      exceptionFormat "full"
    }
  }
}

project(':iceberg-bundled-guava') {
  apply plugin: 'com.github.johnrengelman.shadow'

  tasks.jar.dependsOn tasks.shadowJar

  dependencies {
    compileOnly('com.google.guava:guava') {
      exclude group: 'com.google.code.findbugs'
      // may be LGPL - use ALv2 findbugs-annotations instead
      exclude group: 'com.google.errorprone'
      exclude group: 'com.google.j2objc'
    }
  }

  shadowJar {
    classifier null
    configurations = [project.configurations.compileOnly]
    zip64 true

    // include the LICENSE and NOTICE files for the shaded Jar
    from(projectDir) {
      include 'LICENSE'
      include 'NOTICE'
    }

    dependencies {
      exclude(dependency('com.github.stephenc.findbugs:findbugs-annotations'))
      exclude(dependency('org.slf4j:slf4j-api'))
      exclude(dependency('org.checkerframework:checker-qual'))
    }

    relocate 'com.google.common', 'org.apache.iceberg.relocated.com.google.common'

    minimize()
  }

  jar {
    classifier 'empty'
  }
}


project(':iceberg-api') {
  dependencies {
    compile project(path: ':iceberg-bundled-guava', configuration: 'shadow')
    testCompile "org.apache.avro:avro"
    testCompile 'joda-time:joda-time'
  }
}

project(':iceberg-common') {
  dependencies {
    compile project(path: ':iceberg-bundled-guava', configuration: 'shadow')
  }
}

project(':iceberg-core') {
  dependencies {
    compile project(':iceberg-api')
    compile project(':iceberg-common')

    compile("org.apache.avro:avro") {
      exclude group: 'org.tukaani' // xz compression is not supported
    }

    compile "com.fasterxml.jackson.core:jackson-databind"
    compile "com.fasterxml.jackson.core:jackson-core"
    compile "com.github.ben-manes.caffeine:caffeine"
    compileOnly("org.apache.hadoop:hadoop-client") {
      exclude group: 'org.apache.avro', module: 'avro'
      exclude group: 'org.slf4j', module: 'slf4j-log4j12'
    }

    testCompile project(path: ':iceberg-api', configuration: 'testArtifacts')
  }
}

project(':iceberg-data') {
  dependencies {
    compile project(':iceberg-api')
    compile project(':iceberg-core')
    compileOnly project(':iceberg-parquet')
    compileOnly project(':iceberg-orc')
    compileOnly("org.apache.hadoop:hadoop-common") {
      exclude group: 'commons-beanutils'
      exclude group: 'org.apache.avro', module: 'avro'
      exclude group: 'org.slf4j', module: 'slf4j-log4j12'
    }

    testCompile("org.apache.hadoop:hadoop-client") {
      exclude group: 'org.apache.avro', module: 'avro'
      exclude group: 'org.slf4j', module: 'slf4j-log4j12'
    }

    testCompile project(path: ':iceberg-api', configuration: 'testArtifacts')
    testCompile project(path: ':iceberg-core', configuration: 'testArtifacts')
  }

  test {
    // Only for TestSplitScan as of Gradle 5.0+
    maxHeapSize '1500m'
  }
}

project(':iceberg-flink') {
  dependencies {
    compile project(':iceberg-api')
    compile project(':iceberg-common')
    compile project(':iceberg-core')
    compile project(':iceberg-data')
    compile project(':iceberg-orc')
    compile project(':iceberg-parquet')

    compileOnly "org.apache.flink:flink-streaming-java_2.12"
    compileOnly "org.apache.flink:flink-streaming-java_2.12::tests"
    compileOnly "org.apache.flink:flink-table-api-java-bridge_2.12"
    compileOnly "org.apache.flink:flink-table-planner-blink_2.12"
    compileOnly "org.apache.flink:flink-table-planner_2.12"
    compileOnly "org.apache.hadoop:hadoop-hdfs"
    compileOnly "org.apache.hadoop:hadoop-common"
    compileOnly("org.apache.hadoop:hadoop-minicluster") {
      exclude group: 'org.apache.avro', module: 'avro'
    }

    testCompile "org.apache.flink:flink-core:1.10.1"
    testCompile "org.apache.flink:flink-runtime_2.12"
    testCompile "org.apache.flink:flink-test-utils-junit:1.10.1"
    testCompile("org.apache.flink:flink-test-utils_2.12") {
      exclude group: "org.apache.curator", module: 'curator-test'
    }

    testCompile project(path: ':iceberg-api', configuration: 'testArtifacts')
    testCompile project(path: ':iceberg-data', configuration: 'testArtifacts')
  }
}

project(':iceberg-flink-1.9') {
  apply plugin: 'com.commercehub.gradle.plugin.avro'
  dependencies {
    compile project(':iceberg-data')
    compile project(':iceberg-hive')
    compile project(':iceberg-parquet')
    compileOnly("org.apache.flink:flink-table-api-java-bridge_2.11") {
      exclude group: 'com.esotericsoftware.kryo', module: 'kryo'
      exclude group: 'com.esotericsoftware.minlog', module: 'minlog'
      exclude group: 'com.github.scopt', module: 'scopt_2.11'
      exclude group: 'com.typesafe'
      exclude group: 'com.typesafe.akka'
      exclude group: 'org.clapper', module: 'grizzled-slf4j_2.11'
      exclude group: 'org.reactivestreams', module: 'reactive-streams'
      exclude group: 'org.scala-lang.modules', module: 'scala-java8-compat_2.11'
    }
    compileOnly("org.apache.hadoop:hadoop-client") {
      exclude group: 'org.apache.avro', module: 'avro'
      exclude group: 'org.slf4j', module: 'slf4j-log4j12'
    }
    compileOnly("org.apache.hive:hive-metastore") {
      exclude group: 'org.apache.avro', module: 'avro'
      exclude group: 'org.slf4j', module: 'slf4j-log4j12'
      exclude group: 'org.pentaho' // missing dependency
      exclude group: 'org.apache.hbase'
      exclude group: 'org.apache.logging.log4j'
      exclude group: 'co.cask.tephra'
      exclude group: 'com.google.code.findbugs', module: 'jsr305'
      exclude group: 'org.eclipse.jetty.aggregate', module: 'jetty-all'
      exclude group: 'org.eclipse.jetty.orbit', module: 'javax.servlet'
      exclude group: 'org.apache.parquet', module: 'parquet-hadoop-bundle'
      exclude group: 'com.tdunning', module: 'json'
      exclude group: 'javax.transaction', module: 'transaction-api'
      exclude group: 'com.zaxxer', module: 'HikariCP'
    }
    compile("org.apache.flink:flink-metrics-dropwizard:1.9-tq-0.1.1")

    testCompile project(path: ':iceberg-hive', configuration: 'testArtifacts')

    // A planner module must be on the classpath
    testCompile "org.apache.flink:flink-table-planner-blink_2.11"
    testCompile "org.apache.flink:flink-table-planner_2.11"

    testCompile "org.apache.flink:flink-avro:1.9-tq-0.1.1"
    testCompile("org.apache.flink:flink-test-utils_2.11") {
      exclude group: "org.apache.curator", module: 'curator-test'
    }

    // The following dependency is to address the following runtime exception when calling TestHiveMetastore.start()
    //   java.lang.RuntimeException: Error loading PartitionExpressionProxy:
    //   org.apache.hadoop.hive.ql.optimizer.ppr.PartitionExpressionForMetastore class not found
    //
    // By default, hive-exec is a fat/uber jar and it exports a guava library
    // that's really old. We use the core classifier to be able to override our guava
    // version. Luckily, hive-exec seems to work okay so far with this version of guava
    // See: https://github.com/apache/hive/blob/master/ql/pom.xml#L911 for more context.
    testCompile("org.apache.hive:hive-exec::core") {
      exclude group: 'org.apache.avro', module: 'avro'
      exclude group: 'org.slf4j', module: 'slf4j-log4j12'
      exclude group: 'org.pentaho' // missing dependency
      exclude group: 'org.apache.hive', module: 'hive-llap-tez'
      exclude group: 'org.apache.logging.log4j'
      exclude group: 'com.google.protobuf', module: 'protobuf-java'
      exclude group: 'org.apache.calcite'
      exclude group: 'org.apache.calcite.avatica'
      exclude group: 'com.google.code.findbugs', module: 'jsr305'
    }
  }
}

project(':iceberg-flink-1.9-runtime') {
  apply plugin: 'com.github.johnrengelman.shadow'

  tasks.jar.dependsOn tasks.shadowJar

  configurations {
    compile {
      exclude group: 'org.slf4j'
      exclude group: 'org.apache.commons'
      exclude group: 'commons-pool'
      exclude group: 'org.xerial.snappy'
      exclude group: 'javax.annotation'
      exclude group: 'com.google.errorprone'
    }
  }

  dependencies {
    compile project(':iceberg-flink-1.9')
  }

  shadowJar {
    configurations = [project.configurations.compile]

    zip64 true

    // include the LICENSE and NOTICE files for the shaded Jar
    from(projectDir) {
      include 'LICENSE'
      include 'NOTICE'
    }

    // Relocate dependencies to avoid conflicts
    relocate 'com.fasterxml', 'org.apache.iceberg.shaded.com.fasterxml'
    relocate 'com.github.benmanes', 'org.apache.iceberg.shaded.com.github.benmanes'
    relocate 'org.checkerframework', 'org.apache.iceberg.shaded.org.checkerframework'
    relocate 'org.apache.avro', 'org.apache.iceberg.shaded.org.apache.avro'
    relocate 'avro.shaded', 'org.apache.iceberg.shaded.org.apache.avro.shaded'  // TODO: not used
    relocate 'com.thoughtworks.paranamer', 'org.apache.iceberg.shaded.com.thoughtworks.paranamer'  // TODO: not used
    relocate 'org.apache.parquet', 'org.apache.iceberg.shaded.org.apache.parquet'
    relocate 'shaded.parquet', 'org.apache.iceberg.shaded.org.apache.parquet.shaded'  // TODO: not used
    // relocate Avro's jackson dependency to share parquet-jackson locations
    // TODO: not used
    relocate 'org.codehaus.jackson', 'org.apache.iceberg.shaded.org.apache.parquet.shaded.org.codehaus.jackson'
    relocate 'org.apache.orc', 'org.apache.iceberg.shaded.org.apache.orc'  // of help when ORC is supported
    relocate 'io.airlift', 'org.apache.iceberg.shaded.io.airlift'  // TODO: not used
    // relocate Arrow and related deps to shade Iceberg specific version
    relocate 'io.netty.buffer', 'org.apache.iceberg.shaded.io.netty.buffer'  // TODO: not used
    relocate 'org.apache.arrow', 'org.apache.iceberg.shaded.org.apache.arrow'  // TODO: not used
    relocate 'com.carrotsearch', 'org.apache.iceberg.shaded.com.carrotsearch'  // TODO: not used

    classifier null
  }

  jar {
    classifier = 'empty'
  }
}

project(':iceberg-hive') {
  dependencies {
    compile project(':iceberg-core')

    compileOnly "org.apache.avro:avro"

    compileOnly("org.apache.hive:hive-metastore") {
      exclude group: 'org.apache.avro', module: 'avro'
      exclude group: 'org.slf4j', module: 'slf4j-log4j12'
      exclude group: 'org.pentaho' // missing dependency
      exclude group: 'org.apache.hbase'
      exclude group: 'org.apache.logging.log4j'
      exclude group: 'co.cask.tephra'
      exclude group: 'com.google.code.findbugs', module: 'jsr305'
      exclude group: 'org.eclipse.jetty.aggregate', module: 'jetty-all'
      exclude group: 'org.eclipse.jetty.orbit', module: 'javax.servlet'
      exclude group: 'org.apache.parquet', module: 'parquet-hadoop-bundle'
      exclude group: 'com.tdunning', module: 'json'
      exclude group: 'javax.transaction', module: 'transaction-api'
      exclude group: 'com.zaxxer', module: 'HikariCP'
    }

    // By default, hive-exec is a fat/uber jar and it exports a guava library
    // that's really old. We use the core classifier to be able to override our guava
    // version. Luckily, hive-exec seems to work okay so far with this version of guava
    // See: https://github.com/apache/hive/blob/master/ql/pom.xml#L911 for more context.
    testCompile("org.apache.hive:hive-exec::core") {
      exclude group: 'org.apache.avro', module: 'avro'
      exclude group: 'org.slf4j', module: 'slf4j-log4j12'
      exclude group: 'org.pentaho' // missing dependency
      exclude group: 'org.apache.hive', module: 'hive-llap-tez'
      exclude group: 'org.apache.logging.log4j'
      exclude group: 'com.google.protobuf', module: 'protobuf-java'
      exclude group: 'org.apache.calcite'
      exclude group: 'org.apache.calcite.avatica'
      exclude group: 'com.google.code.findbugs', module: 'jsr305'
    }

    testCompile("org.apache.hive:hive-metastore") {
      exclude group: 'org.apache.avro', module: 'avro'
      exclude group: 'org.slf4j', module: 'slf4j-log4j12'
      exclude group: 'org.pentaho' // missing dependency
      exclude group: 'org.apache.hbase'
      exclude group: 'org.apache.logging.log4j'
      exclude group: 'co.cask.tephra'
      exclude group: 'com.google.code.findbugs', module: 'jsr305'
      exclude group: 'org.eclipse.jetty.aggregate', module: 'jetty-all'
      exclude group: 'org.eclipse.jetty.orbit', module: 'javax.servlet'
      exclude group: 'org.apache.parquet', module: 'parquet-hadoop-bundle'
      exclude group: 'com.tdunning', module: 'json'
      exclude group: 'javax.transaction', module: 'transaction-api'
      exclude group: 'com.zaxxer', module: 'HikariCP'
    }

    compileOnly("org.apache.hadoop:hadoop-client") {
      exclude group: 'org.apache.avro', module: 'avro'
      exclude group: 'org.slf4j', module: 'slf4j-log4j12'
    }

    testCompile project(path: ':iceberg-api', configuration: 'testArtifacts')
  }
}

project(':iceberg-mr') {
  dependencies {
    compile project(':iceberg-api')
    compile project(':iceberg-core')
    compile project(':iceberg-orc')
    compile project(':iceberg-parquet')
    compile project(':iceberg-data')

    compileOnly("org.apache.hadoop:hadoop-client") {
      exclude group: 'org.apache.avro', module: 'avro'
    }
    compileOnly("org.apache.hive:hive-serde")

    testCompile project(path: ':iceberg-data', configuration: 'testArtifacts')
    testCompile project(path: ':iceberg-api', configuration: 'testArtifacts')
    testCompile project(path: ':iceberg-core', configuration: 'testArtifacts')
  }
}

project(':iceberg-orc') {
  dependencies {
    compile project(':iceberg-api')
    compile project(':iceberg-core')

    compile("org.apache.orc:orc-core::nohive") {
      exclude group: 'org.apache.hadoop'
      exclude group: 'commons-lang'
      // These artifacts are shaded and included in the orc-core fat jar
      exclude group: 'com.google.protobuf', module: 'protobuf-java'
      exclude group: 'org.apache.hive', module: 'hive-storage-api'
    }

    compileOnly("org.apache.hadoop:hadoop-common") {
      exclude group: 'commons-beanutils'
      exclude group: 'org.apache.avro', module: 'avro'
      exclude group: 'org.slf4j', module: 'slf4j-log4j12'
    }
    compileOnly("org.apache.hadoop:hadoop-client") {
      exclude group: 'org.apache.avro', module: 'avro'
    }

    testCompile project(path: ':iceberg-api', configuration: 'testArtifacts')
  }
}

project(':iceberg-parquet') {
  dependencies {
    compile project(':iceberg-api')
    compile project(':iceberg-core')

    compile("org.apache.parquet:parquet-avro") {
      exclude group: 'org.apache.avro', module: 'avro'
      // already shaded by Parquet
      exclude group: 'it.unimi.dsi'
      exclude group: 'org.codehaus.jackson'
    }

    compileOnly "org.apache.avro:avro"
    compileOnly("org.apache.hadoop:hadoop-client") {
      exclude group: 'org.apache.avro', module: 'avro'
    }

    testCompile project(path: ':iceberg-core', configuration: 'testArtifacts')
  }
}

project(':iceberg-arrow') {
  dependencies {
    compile project(':iceberg-api')
    compile project(':iceberg-parquet')

    compile("org.apache.arrow:arrow-vector") {
      exclude group: 'io.netty', module: 'netty-buffer'
      exclude group: 'io.netty', module: 'netty-common'
      exclude group: 'com.google.code.findbugs', module: 'jsr305'
    }
    compile("org.apache.arrow:arrow-memory") {
      exclude group: 'io.netty', module: 'netty-common'
      exclude group: 'com.google.code.findbugs', module: 'jsr305'
    }
  }
}

project(':iceberg-spark') {
  configurations.all {
    resolutionStrategy {
      // Spark 2.4.4 can only use the below datanucleus version, the versions introduced
      // by Hive 2.3.6 will meet lots of unexpected issues, so here force to use the versions
      // introduced by Hive 1.2.1.
      force 'org.datanucleus:datanucleus-api-jdo:3.2.6'
      force 'org.datanucleus:datanucleus-core:3.2.10'
      force 'org.datanucleus:datanucleus-rdbms:3.2.9'
    }
  }

  dependencies {
    compile project(':iceberg-api')
    compile project(':iceberg-common')
    compile project(':iceberg-core')
    compile project(':iceberg-data')
    compile project(':iceberg-orc')
    compile project(':iceberg-parquet')
    compile project(':iceberg-arrow')
    compile project(':iceberg-hive')
    compile project(':iceberg-arrow')

    compileOnly "org.apache.avro:avro"
    compileOnly("org.apache.spark:spark-hive_2.11") {
      exclude group: 'org.apache.avro', module: 'avro'
    }

    testCompile "org.apache.hadoop:hadoop-hdfs::tests"
    testCompile "org.apache.hadoop:hadoop-common::tests"
    testCompile("org.apache.hadoop:hadoop-minicluster") {
      exclude group: 'org.apache.avro', module: 'avro'
    }
    testCompile project(path: ':iceberg-hive', configuration: 'testArtifacts')
    testCompile project(path: ':iceberg-api', configuration: 'testArtifacts')
  }

  test {
    // For vectorized reads
    // Allow unsafe memory access to avoid the costly check arrow does to check if index is within bounds
    systemProperty("arrow.enable_unsafe_memory_access", "true")
    // Disable expensive null check for every get(index) call.
    // Iceberg manages nullability checks itself instead of relying on arrow.
    systemProperty("arrow.enable_null_check_for_get", "false")

    // Vectorized reads need more memory
    maxHeapSize '2500m'
  }
}

if (jdkVersion == '8') {
  apply from: 'jmh.gradle'

<<<<<<< HEAD
  sourceSets {
    main {
      scala {
        srcDirs = ['src/main/scala', 'src/main/java']
      }
      java {
        srcDirs = []
      }
    }
  }

  configurations.all {
    // this is needed to avoid a problem with dependency locking. it was
    // suggested as a work-around here:
    //  https://github.com/gradle/gradle/issues/6750
    if (name.startsWith("incrementalScalaAnalysis")) {
      extendsFrom = []
=======
  project(':iceberg-spark2') {
    configurations.all {
      resolutionStrategy {
        // Spark 2.4.4 can only use the below datanucleus version, the versions introduced
        // by Hive 2.3.6 will meet lots of unexpected issues, so here force to use the versions
        // introduced by Hive 1.2.1.
        force 'org.datanucleus:datanucleus-api-jdo:3.2.6'
        force 'org.datanucleus:datanucleus-core:3.2.10'
        force 'org.datanucleus:datanucleus-rdbms:3.2.9'
      }
>>>>>>> d1b6d16d
    }

    dependencies {
      compile project(':iceberg-api')
      compile project(':iceberg-common')
      compile project(':iceberg-core')
      compile project(':iceberg-data')
      compile project(':iceberg-orc')
      compile project(':iceberg-parquet')
      compile project(':iceberg-arrow')
      compile project(':iceberg-hive')
      compile project(':iceberg-spark')

      compileOnly "org.apache.avro:avro"
      compileOnly("org.apache.spark:spark-hive_2.11") {
        exclude group: 'org.apache.avro', module: 'avro'
      }

      testCompile project(path: ':iceberg-spark', configuration: 'testArtifacts')

      testCompile "org.apache.hadoop:hadoop-hdfs::tests"
      testCompile "org.apache.hadoop:hadoop-common::tests"
      testCompile("org.apache.hadoop:hadoop-minicluster") {
        exclude group: 'org.apache.avro', module: 'avro'
      }
      testCompile project(path: ':iceberg-hive', configuration: 'testArtifacts')
      testCompile project(path: ':iceberg-api', configuration: 'testArtifacts')
    }

    test {
      // For vectorized reads
      // Allow unsafe memory access to avoid the costly check arrow does to check if index is within bounds
      systemProperty("arrow.enable_unsafe_memory_access", "true")
      // Disable expensive null check for every get(index) call.
      // Iceberg manages nullability checks itself instead of relying on arrow.
      systemProperty("arrow.enable_null_check_for_get", "false")

      // Vectorized reads need more memory
      maxHeapSize '2500m'
    }
  }

  // the runtime jar is a self-contained artifact for testing in a notebook
  project(':iceberg-spark-runtime') {
    apply plugin: 'com.github.johnrengelman.shadow'

    tasks.jar.dependsOn tasks.shadowJar

    configurations {
      compile {
        exclude group: 'org.apache.spark'
        // included in Spark
        exclude group: 'org.slf4j'
        exclude group: 'org.apache.commons'
        exclude group: 'commons-pool'
        exclude group: 'commons-codec'
        exclude group: 'org.xerial.snappy'
        exclude group: 'javax.xml.bind'
        exclude group: 'javax.annotation'
      }
    }

    dependencies {
      compile project(':iceberg-spark2')
      compile 'org.apache.spark:spark-hive_2.11'
    }

    shadowJar {
      configurations = [project.configurations.compile]

      zip64 true

      // include the LICENSE and NOTICE files for the shaded Jar
      from(projectDir) {
        include 'LICENSE'
        include 'NOTICE'
      }

      // Relocate dependencies to avoid conflicts
      relocate 'com.google', 'org.apache.iceberg.shaded.com.google'
      relocate 'com.fasterxml', 'org.apache.iceberg.shaded.com.fasterxml'
      relocate 'com.github.benmanes', 'org.apache.iceberg.shaded.com.github.benmanes'
      relocate 'org.checkerframework', 'org.apache.iceberg.shaded.org.checkerframework'
      relocate 'org.apache.avro', 'org.apache.iceberg.shaded.org.apache.avro'
      relocate 'avro.shaded', 'org.apache.iceberg.shaded.org.apache.avro.shaded'
      relocate 'com.thoughtworks.paranamer', 'org.apache.iceberg.shaded.com.thoughtworks.paranamer'
      relocate 'org.apache.parquet', 'org.apache.iceberg.shaded.org.apache.parquet'
      relocate 'shaded.parquet', 'org.apache.iceberg.shaded.org.apache.parquet.shaded'
      // relocate Avro's jackson dependency to share parquet-jackson locations
      relocate 'org.codehaus.jackson', 'org.apache.iceberg.shaded.org.apache.parquet.shaded.org.codehaus.jackson'
      relocate 'org.apache.orc', 'org.apache.iceberg.shaded.org.apache.orc'
      relocate 'io.airlift', 'org.apache.iceberg.shaded.io.airlift'
      // relocate Arrow and related deps to shade Iceberg specific version
      relocate 'io.netty.buffer', 'org.apache.iceberg.shaded.io.netty.buffer'
      relocate 'org.apache.arrow', 'org.apache.iceberg.shaded.org.apache.arrow'
      relocate 'com.carrotsearch', 'org.apache.iceberg.shaded.com.carrotsearch'
      relocate 'org.threeten.extra', 'org.apache.iceberg.shaded.org.threeten.extra'

      classifier null
    }

    jar {
      classifier = 'empty'
    }
  }
}

project(':iceberg-spark3') {
  dependencies {
    compile project(':iceberg-api')
    compile project(':iceberg-common')
    compile project(':iceberg-core')
    compile project(':iceberg-data')
    compile project(':iceberg-orc')
    compile project(':iceberg-parquet')
    compile project(':iceberg-arrow')
    compile project(':iceberg-hive')
    compile project(':iceberg-spark')

    compileOnly "org.apache.avro:avro"
    compileOnly("org.apache.spark:spark-hive_2.12") {
      exclude group: 'org.apache.avro', module: 'avro'
      exclude group: 'org.apache.arrow'
    }

    testCompile project(path: ':iceberg-spark', configuration: 'testArtifacts')

    testCompile "org.apache.hadoop:hadoop-hdfs::tests"
    testCompile "org.apache.hadoop:hadoop-common::tests"
    testCompile("org.apache.hadoop:hadoop-minicluster") {
      exclude group: 'org.apache.avro', module: 'avro'
    }
    testCompile project(path: ':iceberg-hive', configuration: 'testArtifacts')
    testCompile project(path: ':iceberg-api', configuration: 'testArtifacts')
  }

  test {
    // For vectorized reads
    // Allow unsafe memory access to avoid the costly check arrow does to check if index is within bounds
    systemProperty("arrow.enable_unsafe_memory_access", "true")
    // Disable expensive null check for every get(index) call.
    // Iceberg manages nullability checks itself instead of relying on arrow.
    systemProperty("arrow.enable_null_check_for_get", "false")

    // Vectorized reads need more memory
    maxHeapSize '2500m'
  }
}

project(':iceberg-spark3-runtime') {
  apply plugin: 'com.github.johnrengelman.shadow'

  tasks.jar.dependsOn tasks.shadowJar

  configurations {
    compile {
      exclude group: 'org.apache.spark'
      // included in Spark
      exclude group: 'org.slf4j'
      exclude group: 'org.apache.commons'
      exclude group: 'commons-pool'
      exclude group: 'commons-codec'
      exclude group: 'org.xerial.snappy'
      exclude group: 'javax.xml.bind'
      exclude group: 'javax.annotation'
    }
  }

  dependencies {
    compile project(':iceberg-spark3')
    compile 'org.apache.spark:spark-hive_2.11'
  }

  shadowJar {
    configurations = [project.configurations.compile]

    zip64 true

    // include the LICENSE and NOTICE files for the shaded Jar
    from(projectDir) {
      include 'LICENSE'
      include 'NOTICE'
    }

    // Relocate dependencies to avoid conflicts
    relocate 'com.google', 'org.apache.iceberg.shaded.com.google'
    relocate 'com.fasterxml', 'org.apache.iceberg.shaded.com.fasterxml'
    relocate 'com.github.benmanes', 'org.apache.iceberg.shaded.com.github.benmanes'
    relocate 'org.checkerframework', 'org.apache.iceberg.shaded.org.checkerframework'
    relocate 'org.apache.avro', 'org.apache.iceberg.shaded.org.apache.avro'
    relocate 'avro.shaded', 'org.apache.iceberg.shaded.org.apache.avro.shaded'
    relocate 'com.thoughtworks.paranamer', 'org.apache.iceberg.shaded.com.thoughtworks.paranamer'
    relocate 'org.apache.parquet', 'org.apache.iceberg.shaded.org.apache.parquet'
    relocate 'shaded.parquet', 'org.apache.iceberg.shaded.org.apache.parquet.shaded'
    // relocate Avro's jackson dependency to share parquet-jackson locations
    relocate 'org.codehaus.jackson', 'org.apache.iceberg.shaded.org.apache.parquet.shaded.org.codehaus.jackson'
    relocate 'org.apache.orc', 'org.apache.iceberg.shaded.org.apache.orc'
    relocate 'io.airlift', 'org.apache.iceberg.shaded.io.airlift'
    // relocate Arrow and related deps to shade Iceberg specific version
    relocate 'io.netty.buffer', 'org.apache.iceberg.shaded.io.netty.buffer'
    relocate 'org.apache.arrow', 'org.apache.iceberg.shaded.org.apache.arrow'
    relocate 'com.carrotsearch', 'org.apache.iceberg.shaded.com.carrotsearch'
    relocate 'org.threeten.extra', 'org.apache.iceberg.shaded.org.threeten.extra'

    classifier null
  }

  jar {
    classifier = 'empty'
  }
}

project(':iceberg-pig') {
  dependencies {
    compile project(':iceberg-api')
    compile project(':iceberg-common')
    compile project(':iceberg-core')
    compile project(':iceberg-parquet')

    compile "org.apache.commons:commons-lang3"

    compileOnly("org.apache.pig:pig") {
      exclude group: "junit", module: "junit"
    }
    compileOnly("org.apache.hadoop:hadoop-mapreduce-client-core")
    compileOnly("org.apache.hadoop:hadoop-client") {
      exclude group: 'org.apache.avro', module: 'avro'
    }

    testCompile "org.apache.hadoop:hadoop-hdfs::tests"
    testCompile "org.apache.hadoop:hadoop-common::tests"
    testCompile("org.apache.hadoop:hadoop-minicluster") {
      exclude group: 'org.apache.avro', module: 'avro'
    }
  }
}

@Memoized
boolean isVersionFileExists() {
  return file('version.txt').exists()
}

@Memoized
String getVersionFromFile() {
  return file('version.txt').text.trim()
}

String getProjectVersion() {
  if (isVersionFileExists()) {
    return getVersionFromFile()
  }

  try {
    return gitVersion()
  } catch (NullPointerException e) {
    throw new Exception("Neither version.txt nor git version exists")
  }
}

String getJavadocVersion() {
  if (isVersionFileExists()) {
    return getVersionFromFile()
  }

  try {
    // use the branch name in place of version in Javadoc
    return versionDetails().branchName
  } catch (NullPointerException e) {
    throw new Exception("Neither version.txt nor git version exists")
  }
}

apply from: 'baseline.gradle'
apply from: 'deploy.gradle'
apply from: 'tasks.gradle'
apply from: 'jmh.gradle'<|MERGE_RESOLUTION|>--- conflicted
+++ resolved
@@ -588,27 +588,23 @@
 if (jdkVersion == '8') {
   apply from: 'jmh.gradle'
 
-<<<<<<< HEAD
-  sourceSets {
-    main {
-      scala {
-        srcDirs = ['src/main/scala', 'src/main/java']
+  project(':iceberg-spark2') {
+    apply plugin: 'scala' 
+    sourceSets {
+      main {
+        scala {
+          srcDirs = ['src/main/scala', 'src/main/java']
+        }
+        java {
+          srcDirs = []
+        }
       }
-      java {
-        srcDirs = []
+    }
+    configurations.all {
+      if (name.startsWith("incrementalScalaAnalysis")) {
+        extendsFrom = []
       }
-    }
-  }
-
-  configurations.all {
-    // this is needed to avoid a problem with dependency locking. it was
-    // suggested as a work-around here:
-    //  https://github.com/gradle/gradle/issues/6750
-    if (name.startsWith("incrementalScalaAnalysis")) {
-      extendsFrom = []
-=======
-  project(':iceberg-spark2') {
-    configurations.all {
+
       resolutionStrategy {
         // Spark 2.4.4 can only use the below datanucleus version, the versions introduced
         // by Hive 2.3.6 will meet lots of unexpected issues, so here force to use the versions
@@ -617,7 +613,6 @@
         force 'org.datanucleus:datanucleus-core:3.2.10'
         force 'org.datanucleus:datanucleus-rdbms:3.2.9'
       }
->>>>>>> d1b6d16d
     }
 
     dependencies {
