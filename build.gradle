/*
 * Licensed to the Apache Software Foundation (ASF) under one
 * or more contributor license agreements.  See the NOTICE file
 * distributed with this work for additional information
 * regarding copyright ownership.  The ASF licenses this file
 * to you under the Apache License, Version 2.0 (the
 * "License"); you may not use this file except in compliance
 * with the License.  You may obtain a copy of the License at
 *
 *   http://www.apache.org/licenses/LICENSE-2.0
 *
 * Unless required by applicable law or agreed to in writing,
 * software distributed under the License is distributed on an
 * "AS IS" BASIS, WITHOUT WARRANTIES OR CONDITIONS OF ANY
 * KIND, either express or implied.  See the License for the
 * specific language governing permissions and limitations
 * under the License.
 */

import groovy.transform.Memoized

buildscript {
  repositories {
    jcenter()
    gradlePluginPortal()
    maven { url "http://palantir.bintray.com/releases" }
    maven { url "https://plugins.gradle.org/m2/" }
  }
  dependencies {
    classpath 'com.github.jengelman.gradle.plugins:shadow:5.0.0'
    classpath 'com.palantir.baseline:gradle-baseline-java:0.55.0'
    classpath 'com.diffplug.spotless:spotless-plugin-gradle:3.14.0'
    classpath 'gradle.plugin.org.inferred:gradle-processors:2.1.0'
    classpath 'me.champeau.gradle:jmh-gradle-plugin:0.4.8'
    classpath 'com.commercehub.gradle.plugin:gradle-avro-plugin:0.18.0'
  }
}

plugins {
  id 'com.palantir.git-version' version '0.9.1'
  id 'nebula.dependency-recommender' version '9.0.2'
}

if (JavaVersion.current() == JavaVersion.VERSION_1_8) {
  project.ext.jdkVersion = '8'
} else if (JavaVersion.current() == JavaVersion.VERSION_11) {
  project.ext.jdkVersion = '11'
} else {
  throw new GradleException("This build must be run with JDK 8 or 11")
}

dependencyRecommendations {
  propertiesFile file: file('versions.props')
}

allprojects {
  group = "org.apache.iceberg"
  version = getProjectVersion()
  repositories {
    maven { url "http://mirrors.tencent.com/repository/maven/tianqiong-releases" }  // Tencent's Flink 1.9-tq-?
    maven { url "http://palantir.bintray.com/releases" }
    mavenCentral()
    mavenLocal()
  }
}

subprojects {
  apply plugin: 'nebula.dependency-recommender'
  apply plugin: 'java'

  configurations {
    testCompile.extendsFrom compileOnly

    compileClasspath {
      // do not exclude Guava so the bundle project can reference classes.
      if (project.name != 'iceberg-bundled-guava') {
        exclude group: 'com.google.guava', module: 'guava'
      }
      // contains a copy of Guava
      exclude group: 'org.apache.spark', module: 'spark-network-common_2.12'
    }

    all {
      exclude group: 'org.slf4j', module: 'slf4j-log4j12'
      exclude group: 'org.mortbay.jetty'
      exclude group: 'org.pentaho', module: 'pentaho-aggdesigner-algorithm'

      resolutionStrategy {
        force 'com.fasterxml.jackson.module:jackson-module-scala_2.11:2.10.2'
        force 'com.fasterxml.jackson.module:jackson-module-scala_2.12:2.10.2'
        force 'com.fasterxml.jackson.module:jackson-module-paranamer:2.10.2'
      }
    }

    testArtifacts
  }

  compileJava {
    options.encoding = "UTF-8"
  }

  compileTestJava {
    options.encoding = "UTF-8"
  }

  ext {
    jmhVersion = '1.21'
  }

  sourceCompatibility = '1.8'
  targetCompatibility = '1.8'

  dependencies {
    compile 'org.slf4j:slf4j-api'
    compile 'com.github.stephenc.findbugs:findbugs-annotations'

    testCompile 'junit:junit'
    testCompile 'org.slf4j:slf4j-simple'

    testCompile 'org.mockito:mockito-core'
  }

  test {
    testLogging {
      if ("true".equalsIgnoreCase(System.getenv('CI'))) {
        events "failed", "passed"
      } else {
        events "failed"
      }
      exceptionFormat "full"
    }
  }
}

project(':iceberg-bundled-guava') {
  apply plugin: 'com.github.johnrengelman.shadow'

  tasks.jar.dependsOn tasks.shadowJar

  dependencies {
    compileOnly('com.google.guava:guava') {
      exclude group: 'com.google.code.findbugs'
      // may be LGPL - use ALv2 findbugs-annotations instead
      exclude group: 'com.google.errorprone'
      exclude group: 'com.google.j2objc'
    }
  }

  shadowJar {
    classifier null
    configurations = [project.configurations.compileOnly]
    zip64 true

    // include the LICENSE and NOTICE files for the shaded Jar
    from(projectDir) {
      include 'LICENSE'
      include 'NOTICE'
    }

    dependencies {
      exclude(dependency('com.github.stephenc.findbugs:findbugs-annotations'))
      exclude(dependency('org.slf4j:slf4j-api'))
      exclude(dependency('org.checkerframework:checker-qual'))
    }

    relocate 'com.google.common', 'org.apache.iceberg.relocated.com.google.common'

    minimize()
  }

  jar {
    classifier 'empty'
  }
}


project(':iceberg-api') {
  dependencies {
    compile project(path: ':iceberg-bundled-guava', configuration: 'shadow')
    testCompile "org.apache.avro:avro"
    testCompile 'joda-time:joda-time'
  }
}

project(':iceberg-common') {
  dependencies {
    compile project(path: ':iceberg-bundled-guava', configuration: 'shadow')
  }
}

project(':iceberg-core') {
  dependencies {
    compile project(':iceberg-api')
    compile project(':iceberg-common')

    compile("org.apache.avro:avro") {
      exclude group: 'org.tukaani' // xz compression is not supported
    }

    compile "com.fasterxml.jackson.core:jackson-databind"
    compile "com.fasterxml.jackson.core:jackson-core"
    compile "com.github.ben-manes.caffeine:caffeine"
    compileOnly("org.apache.hadoop:hadoop-client") {
      exclude group: 'org.apache.avro', module: 'avro'
      exclude group: 'org.slf4j', module: 'slf4j-log4j12'
    }

    testCompile project(path: ':iceberg-api', configuration: 'testArtifacts')
  }
}

project(':iceberg-data') {
  dependencies {
    compile project(':iceberg-api')
    compile project(':iceberg-core')
    compileOnly project(':iceberg-parquet')
    compileOnly project(':iceberg-orc')
    compileOnly("org.apache.hadoop:hadoop-common") {
      exclude group: 'commons-beanutils'
      exclude group: 'org.apache.avro', module: 'avro'
      exclude group: 'org.slf4j', module: 'slf4j-log4j12'
    }

    testCompile("org.apache.hadoop:hadoop-client") {
      exclude group: 'org.apache.avro', module: 'avro'
      exclude group: 'org.slf4j', module: 'slf4j-log4j12'
    }

    testCompile project(path: ':iceberg-api', configuration: 'testArtifacts')
    testCompile project(path: ':iceberg-core', configuration: 'testArtifacts')
  }

  test {
    // Only for TestSplitScan as of Gradle 5.0+
    maxHeapSize '1500m'
  }
}

project(':iceberg-flink') {
  dependencies {
    compile project(':iceberg-api')
    compile project(':iceberg-common')
    compile project(':iceberg-core')
    compile project(':iceberg-data')
    compile project(':iceberg-orc')
    compile project(':iceberg-parquet')
    compile project(':iceberg-hive')

    compileOnly "org.apache.flink:flink-streaming-java_2.12"
    compileOnly "org.apache.flink:flink-streaming-java_2.12::tests"
    compileOnly "org.apache.flink:flink-table-api-java-bridge_2.12"
    compileOnly "org.apache.flink:flink-table-planner-blink_2.12"
    compileOnly "org.apache.flink:flink-table-planner_2.12"
    compileOnly "org.apache.hadoop:hadoop-hdfs"
    compileOnly "org.apache.hadoop:hadoop-common"
    compileOnly("org.apache.hadoop:hadoop-minicluster") {
      exclude group: 'org.apache.avro', module: 'avro'
    }

    testCompile "org.apache.flink:flink-core:1.10.1"
    testCompile "org.apache.flink:flink-runtime_2.12"
<<<<<<< HEAD
    testCompile "org.apache.flink:flink-test-utils-junit:1.10.1"
=======
    testCompile "org.apache.flink:flink-table-planner-blink_2.12"
    testCompile "org.apache.flink:flink-test-utils-junit"
>>>>>>> a4b457ef
    testCompile("org.apache.flink:flink-test-utils_2.12") {
      exclude group: "org.apache.curator", module: 'curator-test'
    }

    testCompile project(path: ':iceberg-hive', configuration: 'testArtifacts')
    testCompile project(path: ':iceberg-api', configuration: 'testArtifacts')
    testCompile project(path: ':iceberg-data', configuration: 'testArtifacts')

    // By default, hive-exec is a fat/uber jar and it exports a guava library
    // that's really old. We use the core classifier to be able to override our guava
    // version. Luckily, hive-exec seems to work okay so far with this version of guava
    // See: https://github.com/apache/hive/blob/master/ql/pom.xml#L911 for more context.
    testCompile("org.apache.hive:hive-exec::core") {
      exclude group: 'org.apache.avro', module: 'avro'
      exclude group: 'org.slf4j', module: 'slf4j-log4j12'
      exclude group: 'org.pentaho' // missing dependency
      exclude group: 'org.apache.hive', module: 'hive-llap-tez'
      exclude group: 'org.apache.logging.log4j'
      exclude group: 'com.google.protobuf', module: 'protobuf-java'
      exclude group: 'org.apache.calcite'
      exclude group: 'org.apache.calcite.avatica'
      exclude group: 'com.google.code.findbugs', module: 'jsr305'
    }

    testCompile("org.apache.hive:hive-metastore") {
      exclude group: 'org.apache.avro', module: 'avro'
      exclude group: 'org.slf4j', module: 'slf4j-log4j12'
      exclude group: 'org.pentaho' // missing dependency
      exclude group: 'org.apache.hbase'
      exclude group: 'org.apache.logging.log4j'
      exclude group: 'co.cask.tephra'
      exclude group: 'com.google.code.findbugs', module: 'jsr305'
      exclude group: 'org.eclipse.jetty.aggregate', module: 'jetty-all'
      exclude group: 'org.eclipse.jetty.orbit', module: 'javax.servlet'
      exclude group: 'org.apache.parquet', module: 'parquet-hadoop-bundle'
      exclude group: 'com.tdunning', module: 'json'
      exclude group: 'javax.transaction', module: 'transaction-api'
      exclude group: 'com.zaxxer', module: 'HikariCP'
    }
  }
}

project(':iceberg-flink-1.9') {
  apply plugin: 'com.commercehub.gradle.plugin.avro'
  dependencies {
    compile project(':iceberg-data')
    compile project(':iceberg-hive')
    compile project(':iceberg-parquet')
    compileOnly("org.apache.flink:flink-table-api-java-bridge_2.11") {
      exclude group: 'com.esotericsoftware.kryo', module: 'kryo'
      exclude group: 'com.esotericsoftware.minlog', module: 'minlog'
      exclude group: 'com.github.scopt', module: 'scopt_2.11'
      exclude group: 'com.typesafe'
      exclude group: 'com.typesafe.akka'
      exclude group: 'org.clapper', module: 'grizzled-slf4j_2.11'
      exclude group: 'org.reactivestreams', module: 'reactive-streams'
      exclude group: 'org.scala-lang.modules', module: 'scala-java8-compat_2.11'
    }
    compileOnly("org.apache.hadoop:hadoop-client") {
      exclude group: 'org.apache.avro', module: 'avro'
      exclude group: 'org.slf4j', module: 'slf4j-log4j12'
    }
    compileOnly("org.apache.hive:hive-metastore") {
      exclude group: 'org.apache.avro', module: 'avro'
      exclude group: 'org.slf4j', module: 'slf4j-log4j12'
      exclude group: 'org.pentaho' // missing dependency
      exclude group: 'org.apache.hbase'
      exclude group: 'org.apache.logging.log4j'
      exclude group: 'co.cask.tephra'
      exclude group: 'com.google.code.findbugs', module: 'jsr305'
      exclude group: 'org.eclipse.jetty.aggregate', module: 'jetty-all'
      exclude group: 'org.eclipse.jetty.orbit', module: 'javax.servlet'
      exclude group: 'org.apache.parquet', module: 'parquet-hadoop-bundle'
      exclude group: 'com.tdunning', module: 'json'
      exclude group: 'javax.transaction', module: 'transaction-api'
      exclude group: 'com.zaxxer', module: 'HikariCP'
    }
    compile("org.apache.flink:flink-metrics-dropwizard:1.9-tq-0.1.1")

    testCompile project(path: ':iceberg-hive', configuration: 'testArtifacts')

    // A planner module must be on the classpath
    testCompile "org.apache.flink:flink-table-planner-blink_2.11"
    testCompile "org.apache.flink:flink-table-planner_2.11"
    testCompile "org.apache.flink:flink-core:1.9-tq-0.1.1"

    testCompile "org.apache.flink:flink-avro:1.9-tq-0.1.1"
    testCompile("org.apache.flink:flink-test-utils_2.11") {
      exclude group: "org.apache.curator", module: 'curator-test'
    }

    // The following dependency is to address the following runtime exception when calling TestHiveMetastore.start()
    //   java.lang.RuntimeException: Error loading PartitionExpressionProxy:
    //   org.apache.hadoop.hive.ql.optimizer.ppr.PartitionExpressionForMetastore class not found
    //
    // By default, hive-exec is a fat/uber jar and it exports a guava library
    // that's really old. We use the core classifier to be able to override our guava
    // version. Luckily, hive-exec seems to work okay so far with this version of guava
    // See: https://github.com/apache/hive/blob/master/ql/pom.xml#L911 for more context.
    testCompile("org.apache.hive:hive-exec::core") {
      exclude group: 'org.apache.avro', module: 'avro'
      exclude group: 'org.slf4j', module: 'slf4j-log4j12'
      exclude group: 'org.pentaho' // missing dependency
      exclude group: 'org.apache.hive', module: 'hive-llap-tez'
      exclude group: 'org.apache.logging.log4j'
      exclude group: 'com.google.protobuf', module: 'protobuf-java'
      exclude group: 'org.apache.calcite'
      exclude group: 'org.apache.calcite.avatica'
      exclude group: 'com.google.code.findbugs', module: 'jsr305'
    }
  }
}

project(':iceberg-flink-1.9-runtime') {
  apply plugin: 'com.github.johnrengelman.shadow'

  tasks.jar.dependsOn tasks.shadowJar

  configurations {
    compile {
      exclude group: 'org.slf4j'
      exclude group: 'org.apache.commons'
      exclude group: 'commons-pool'
      exclude group: 'org.xerial.snappy'
      exclude group: 'javax.annotation'
      exclude group: 'com.google.errorprone'
    }
  }

  dependencies {
    compile project(':iceberg-flink-1.9')
  }

  shadowJar {
    configurations = [project.configurations.compile]

    zip64 true

    // include the LICENSE and NOTICE files for the shaded Jar
    from(projectDir) {
      include 'LICENSE'
      include 'NOTICE'
    }

    // Relocate dependencies to avoid conflicts
    relocate 'com.fasterxml', 'org.apache.iceberg.shaded.com.fasterxml'
    relocate 'com.github.benmanes', 'org.apache.iceberg.shaded.com.github.benmanes'
    relocate 'org.checkerframework', 'org.apache.iceberg.shaded.org.checkerframework'
    relocate 'org.apache.avro', 'org.apache.iceberg.shaded.org.apache.avro'
    relocate 'avro.shaded', 'org.apache.iceberg.shaded.org.apache.avro.shaded'  // TODO: not used
    relocate 'com.thoughtworks.paranamer', 'org.apache.iceberg.shaded.com.thoughtworks.paranamer'  // TODO: not used
    relocate 'org.apache.parquet', 'org.apache.iceberg.shaded.org.apache.parquet'
    relocate 'shaded.parquet', 'org.apache.iceberg.shaded.org.apache.parquet.shaded'  // TODO: not used
    // relocate Avro's jackson dependency to share parquet-jackson locations
    // TODO: not used
    relocate 'org.codehaus.jackson', 'org.apache.iceberg.shaded.org.apache.parquet.shaded.org.codehaus.jackson'
    relocate 'org.apache.orc', 'org.apache.iceberg.shaded.org.apache.orc'  // of help when ORC is supported
    relocate 'io.airlift', 'org.apache.iceberg.shaded.io.airlift'  // TODO: not used
    // relocate Arrow and related deps to shade Iceberg specific version
    relocate 'io.netty.buffer', 'org.apache.iceberg.shaded.io.netty.buffer'  // TODO: not used
    relocate 'org.apache.arrow', 'org.apache.iceberg.shaded.org.apache.arrow'  // TODO: not used
    relocate 'com.carrotsearch', 'org.apache.iceberg.shaded.com.carrotsearch'  // TODO: not used

    classifier null
  }

  jar {
    classifier = 'empty'
  }
}

project(':iceberg-hive') {
  dependencies {
    compile project(':iceberg-core')

    compileOnly "org.apache.avro:avro"

    compileOnly("org.apache.hive:hive-metastore") {
      exclude group: 'org.apache.avro', module: 'avro'
      exclude group: 'org.slf4j', module: 'slf4j-log4j12'
      exclude group: 'org.pentaho' // missing dependency
      exclude group: 'org.apache.hbase'
      exclude group: 'org.apache.logging.log4j'
      exclude group: 'co.cask.tephra'
      exclude group: 'com.google.code.findbugs', module: 'jsr305'
      exclude group: 'org.eclipse.jetty.aggregate', module: 'jetty-all'
      exclude group: 'org.eclipse.jetty.orbit', module: 'javax.servlet'
      exclude group: 'org.apache.parquet', module: 'parquet-hadoop-bundle'
      exclude group: 'com.tdunning', module: 'json'
      exclude group: 'javax.transaction', module: 'transaction-api'
      exclude group: 'com.zaxxer', module: 'HikariCP'
    }

    // By default, hive-exec is a fat/uber jar and it exports a guava library
    // that's really old. We use the core classifier to be able to override our guava
    // version. Luckily, hive-exec seems to work okay so far with this version of guava
    // See: https://github.com/apache/hive/blob/master/ql/pom.xml#L911 for more context.
    testCompile("org.apache.hive:hive-exec::core") {
      exclude group: 'org.apache.avro', module: 'avro'
      exclude group: 'org.slf4j', module: 'slf4j-log4j12'
      exclude group: 'org.pentaho' // missing dependency
      exclude group: 'org.apache.hive', module: 'hive-llap-tez'
      exclude group: 'org.apache.logging.log4j'
      exclude group: 'com.google.protobuf', module: 'protobuf-java'
      exclude group: 'org.apache.calcite'
      exclude group: 'org.apache.calcite.avatica'
      exclude group: 'com.google.code.findbugs', module: 'jsr305'
    }

    testCompile("org.apache.hive:hive-metastore") {
      exclude group: 'org.apache.avro', module: 'avro'
      exclude group: 'org.slf4j', module: 'slf4j-log4j12'
      exclude group: 'org.pentaho' // missing dependency
      exclude group: 'org.apache.hbase'
      exclude group: 'org.apache.logging.log4j'
      exclude group: 'co.cask.tephra'
      exclude group: 'com.google.code.findbugs', module: 'jsr305'
      exclude group: 'org.eclipse.jetty.aggregate', module: 'jetty-all'
      exclude group: 'org.eclipse.jetty.orbit', module: 'javax.servlet'
      exclude group: 'org.apache.parquet', module: 'parquet-hadoop-bundle'
      exclude group: 'com.tdunning', module: 'json'
      exclude group: 'javax.transaction', module: 'transaction-api'
      exclude group: 'com.zaxxer', module: 'HikariCP'
    }

    compileOnly("org.apache.hadoop:hadoop-client") {
      exclude group: 'org.apache.avro', module: 'avro'
      exclude group: 'org.slf4j', module: 'slf4j-log4j12'
    }

    testCompile project(path: ':iceberg-api', configuration: 'testArtifacts')
  }
}

project(':iceberg-mr') {
  configurations {
    testCompile {
      exclude group: 'org.apache.parquet', module: 'parquet-hadoop-bundle'
    }
  }
  dependencies {
    compile project(':iceberg-api')
    compile project(':iceberg-core')
    compile project(':iceberg-orc')
    compile project(':iceberg-parquet')
    compile project(':iceberg-data')

    compileOnly("org.apache.hadoop:hadoop-client") {
      exclude group: 'org.apache.avro', module: 'avro'
    }

    compileOnly("org.apache.hive:hive-exec::core") {
      exclude group: 'com.google.code.findbugs', module: 'jsr305'
      exclude group: 'com.google.guava'
      exclude group: 'com.google.protobuf', module: 'protobuf-java'
      exclude group: 'org.apache.avro', module: 'avro'
      exclude group: 'org.apache.calcite.avatica'
      exclude group: 'org.apache.hive', module: 'hive-llap-tez'
      exclude group: 'org.apache.logging.log4j'
      exclude group: 'org.pentaho' // missing dependency
      exclude group: 'org.slf4j', module: 'slf4j-log4j12'
    }
    compileOnly("org.apache.hive:hive-metastore")
    compileOnly("org.apache.hive:hive-serde")

    testCompile project(path: ':iceberg-data', configuration: 'testArtifacts')
    testCompile project(path: ':iceberg-api', configuration: 'testArtifacts')
    testCompile project(path: ':iceberg-core', configuration: 'testArtifacts')

    testCompile("org.apache.avro:avro:1.9.2")
    testCompile("org.apache.calcite:calcite-core")
    testCompile("com.esotericsoftware:kryo-shaded:4.0.2")
    testCompile("com.fasterxml.jackson.core:jackson-annotations:2.6.5")
    testCompile("com.klarna:hiverunner:5.2.1") {
      exclude group: 'javax.jms', module: 'jms'
      exclude group: 'org.apache.hive', module: 'hive-exec'
      exclude group: 'org.codehaus.jettison', module: 'jettison'
      exclude group: 'org.apache.calcite.avatica'
    }
  }
}

project(':iceberg-orc') {
  dependencies {
    compile project(':iceberg-api')
    compile project(':iceberg-core')

    compile("org.apache.orc:orc-core::nohive") {
      exclude group: 'org.apache.hadoop'
      exclude group: 'commons-lang'
      // These artifacts are shaded and included in the orc-core fat jar
      exclude group: 'com.google.protobuf', module: 'protobuf-java'
      exclude group: 'org.apache.hive', module: 'hive-storage-api'
    }

    compileOnly("org.apache.hadoop:hadoop-common") {
      exclude group: 'commons-beanutils'
      exclude group: 'org.apache.avro', module: 'avro'
      exclude group: 'org.slf4j', module: 'slf4j-log4j12'
    }
    compileOnly("org.apache.hadoop:hadoop-client") {
      exclude group: 'org.apache.avro', module: 'avro'
    }

    testCompile project(path: ':iceberg-api', configuration: 'testArtifacts')
  }
}

project(':iceberg-parquet') {
  dependencies {
    compile project(':iceberg-api')
    compile project(':iceberg-core')

    compile("org.apache.parquet:parquet-avro") {
      exclude group: 'org.apache.avro', module: 'avro'
      // already shaded by Parquet
      exclude group: 'it.unimi.dsi'
      exclude group: 'org.codehaus.jackson'
    }

    compileOnly "org.apache.avro:avro"
    compileOnly("org.apache.hadoop:hadoop-client") {
      exclude group: 'org.apache.avro', module: 'avro'
    }

    testCompile project(path: ':iceberg-core', configuration: 'testArtifacts')
  }
}

project(':iceberg-arrow') {
  dependencies {
    compile project(':iceberg-api')
    compile project(':iceberg-parquet')

    compile("org.apache.arrow:arrow-vector") {
      exclude group: 'io.netty', module: 'netty-buffer'
      exclude group: 'io.netty', module: 'netty-common'
      exclude group: 'com.google.code.findbugs', module: 'jsr305'
    }
    compile("org.apache.arrow:arrow-memory") {
      exclude group: 'io.netty', module: 'netty-common'
      exclude group: 'com.google.code.findbugs', module: 'jsr305'
    }
  }
}

project(':iceberg-spark') {
  configurations.all {
    resolutionStrategy {
      // Spark 2.4.4 can only use the below datanucleus version, the versions introduced
      // by Hive 2.3.6 will meet lots of unexpected issues, so here force to use the versions
      // introduced by Hive 1.2.1.
      force 'org.datanucleus:datanucleus-api-jdo:3.2.6'
      force 'org.datanucleus:datanucleus-core:3.2.10'
      force 'org.datanucleus:datanucleus-rdbms:3.2.9'
    }
  }

  dependencies {
    compile project(':iceberg-api')
    compile project(':iceberg-common')
    compile project(':iceberg-core')
    compile project(':iceberg-data')
    compile project(':iceberg-orc')
    compile project(':iceberg-parquet')
    compile project(':iceberg-arrow')
    compile project(':iceberg-hive')
    compile project(':iceberg-arrow')

    compileOnly "org.apache.avro:avro"
    compileOnly("org.apache.spark:spark-hive_2.11") {
      exclude group: 'org.apache.avro', module: 'avro'
    }

    testCompile "org.apache.hadoop:hadoop-hdfs::tests"
    testCompile "org.apache.hadoop:hadoop-common::tests"
    testCompile("org.apache.hadoop:hadoop-minicluster") {
      exclude group: 'org.apache.avro', module: 'avro'
    }
    testCompile project(path: ':iceberg-hive', configuration: 'testArtifacts')
    testCompile project(path: ':iceberg-api', configuration: 'testArtifacts')
  }

  test {
    // For vectorized reads
    // Allow unsafe memory access to avoid the costly check arrow does to check if index is within bounds
    systemProperty("arrow.enable_unsafe_memory_access", "true")
    // Disable expensive null check for every get(index) call.
    // Iceberg manages nullability checks itself instead of relying on arrow.
    systemProperty("arrow.enable_null_check_for_get", "false")

    // Vectorized reads need more memory
    maxHeapSize '2500m'
  }
}

if (jdkVersion == '8') {
  apply from: 'jmh.gradle'

  project(':iceberg-spark2') {
    apply plugin: 'scala' 
    sourceSets {
      main {
        scala {
          srcDirs = ['src/main/scala', 'src/main/java']
        }
        java {
          srcDirs = []
        }
      }
    }
    configurations.all {
      if (name.startsWith("incrementalScalaAnalysis")) {
        extendsFrom = []
      }

      resolutionStrategy {
        // Spark 2.4.4 can only use the below datanucleus version, the versions introduced
        // by Hive 2.3.6 will meet lots of unexpected issues, so here force to use the versions
        // introduced by Hive 1.2.1.
        force 'org.datanucleus:datanucleus-api-jdo:3.2.6'
        force 'org.datanucleus:datanucleus-core:3.2.10'
        force 'org.datanucleus:datanucleus-rdbms:3.2.9'
      }
    }

    dependencies {
      compile project(':iceberg-api')
      compile project(':iceberg-common')
      compile project(':iceberg-core')
      compile project(':iceberg-data')
      compile project(':iceberg-orc')
      compile project(':iceberg-parquet')
      compile project(':iceberg-arrow')
      compile project(':iceberg-hive')
      compile project(':iceberg-spark')

      compileOnly "org.apache.avro:avro"
      compileOnly("org.apache.spark:spark-hive_2.11") {
        exclude group: 'org.apache.avro', module: 'avro'
      }

      testCompile project(path: ':iceberg-spark', configuration: 'testArtifacts')

      testCompile "org.apache.hadoop:hadoop-hdfs::tests"
      testCompile "org.apache.hadoop:hadoop-common::tests"
      testCompile("org.apache.hadoop:hadoop-minicluster") {
        exclude group: 'org.apache.avro', module: 'avro'
      }
      testCompile project(path: ':iceberg-hive', configuration: 'testArtifacts')
      testCompile project(path: ':iceberg-api', configuration: 'testArtifacts')
    }

    test {
      // For vectorized reads
      // Allow unsafe memory access to avoid the costly check arrow does to check if index is within bounds
      systemProperty("arrow.enable_unsafe_memory_access", "true")
      // Disable expensive null check for every get(index) call.
      // Iceberg manages nullability checks itself instead of relying on arrow.
      systemProperty("arrow.enable_null_check_for_get", "false")

      // Vectorized reads need more memory
      maxHeapSize '2500m'
    }
  }

  // the runtime jar is a self-contained artifact for testing in a notebook
  project(':iceberg-spark-runtime') {
    apply plugin: 'com.github.johnrengelman.shadow'

    tasks.jar.dependsOn tasks.shadowJar

    configurations {
      compile {
        exclude group: 'org.apache.spark'
        // included in Spark
        exclude group: 'org.slf4j'
        exclude group: 'org.apache.commons'
        exclude group: 'commons-pool'
        exclude group: 'commons-codec'
        exclude group: 'org.xerial.snappy'
        exclude group: 'javax.xml.bind'
        exclude group: 'javax.annotation'
      }
    }

    dependencies {
      compile project(':iceberg-spark2')
      compile 'org.apache.spark:spark-hive_2.11'
    }

    shadowJar {
      configurations = [project.configurations.compile]

      zip64 true

      // include the LICENSE and NOTICE files for the shaded Jar
      from(projectDir) {
        include 'LICENSE'
        include 'NOTICE'
      }

      // Relocate dependencies to avoid conflicts
      relocate 'com.google', 'org.apache.iceberg.shaded.com.google'
      relocate 'com.fasterxml', 'org.apache.iceberg.shaded.com.fasterxml'
      relocate 'com.github.benmanes', 'org.apache.iceberg.shaded.com.github.benmanes'
      relocate 'org.checkerframework', 'org.apache.iceberg.shaded.org.checkerframework'
      relocate 'org.apache.avro', 'org.apache.iceberg.shaded.org.apache.avro'
      relocate 'avro.shaded', 'org.apache.iceberg.shaded.org.apache.avro.shaded'
      relocate 'com.thoughtworks.paranamer', 'org.apache.iceberg.shaded.com.thoughtworks.paranamer'
      relocate 'org.apache.parquet', 'org.apache.iceberg.shaded.org.apache.parquet'
      relocate 'shaded.parquet', 'org.apache.iceberg.shaded.org.apache.parquet.shaded'
      // relocate Avro's jackson dependency to share parquet-jackson locations
      relocate 'org.codehaus.jackson', 'org.apache.iceberg.shaded.org.apache.parquet.shaded.org.codehaus.jackson'
      relocate 'org.apache.orc', 'org.apache.iceberg.shaded.org.apache.orc'
      relocate 'io.airlift', 'org.apache.iceberg.shaded.io.airlift'
      // relocate Arrow and related deps to shade Iceberg specific version
      relocate 'io.netty.buffer', 'org.apache.iceberg.shaded.io.netty.buffer'
      relocate 'org.apache.arrow', 'org.apache.iceberg.shaded.org.apache.arrow'
      relocate 'com.carrotsearch', 'org.apache.iceberg.shaded.com.carrotsearch'
      relocate 'org.threeten.extra', 'org.apache.iceberg.shaded.org.threeten.extra'

      classifier null
    }

    jar {
      classifier = 'empty'
    }
  }
}

project(':iceberg-spark3') {
  dependencies {
    compile project(':iceberg-api')
    compile project(':iceberg-common')
    compile project(':iceberg-core')
    compile project(':iceberg-data')
    compile project(':iceberg-orc')
    compile project(':iceberg-parquet')
    compile project(':iceberg-arrow')
    compile project(':iceberg-hive')
    compile project(':iceberg-spark')

    compileOnly "org.apache.avro:avro"
    compileOnly("org.apache.spark:spark-hive_2.12") {
      exclude group: 'org.apache.avro', module: 'avro'
      exclude group: 'org.apache.arrow'
    }

    testCompile project(path: ':iceberg-spark', configuration: 'testArtifacts')

    testCompile "org.apache.hadoop:hadoop-hdfs::tests"
    testCompile "org.apache.hadoop:hadoop-common::tests"
    testCompile("org.apache.hadoop:hadoop-minicluster") {
      exclude group: 'org.apache.avro', module: 'avro'
    }
    testCompile project(path: ':iceberg-hive', configuration: 'testArtifacts')
    testCompile project(path: ':iceberg-api', configuration: 'testArtifacts')
  }

  test {
    // For vectorized reads
    // Allow unsafe memory access to avoid the costly check arrow does to check if index is within bounds
    systemProperty("arrow.enable_unsafe_memory_access", "true")
    // Disable expensive null check for every get(index) call.
    // Iceberg manages nullability checks itself instead of relying on arrow.
    systemProperty("arrow.enable_null_check_for_get", "false")

    // Vectorized reads need more memory
    maxHeapSize '2500m'
  }
}

project(':iceberg-spark3-runtime') {
  apply plugin: 'com.github.johnrengelman.shadow'

  tasks.jar.dependsOn tasks.shadowJar

  configurations {
    compile {
      exclude group: 'org.apache.spark'
      // included in Spark
      exclude group: 'org.slf4j'
      exclude group: 'org.apache.commons'
      exclude group: 'commons-pool'
      exclude group: 'commons-codec'
      exclude group: 'org.xerial.snappy'
      exclude group: 'javax.xml.bind'
      exclude group: 'javax.annotation'
    }
  }

  dependencies {
    compile project(':iceberg-spark3')
    compile 'org.apache.spark:spark-hive_2.11'
  }

  shadowJar {
    configurations = [project.configurations.compile]

    zip64 true

    // include the LICENSE and NOTICE files for the shaded Jar
    from(projectDir) {
      include 'LICENSE'
      include 'NOTICE'
    }

    // Relocate dependencies to avoid conflicts
    relocate 'com.google', 'org.apache.iceberg.shaded.com.google'
    relocate 'com.fasterxml', 'org.apache.iceberg.shaded.com.fasterxml'
    relocate 'com.github.benmanes', 'org.apache.iceberg.shaded.com.github.benmanes'
    relocate 'org.checkerframework', 'org.apache.iceberg.shaded.org.checkerframework'
    relocate 'org.apache.avro', 'org.apache.iceberg.shaded.org.apache.avro'
    relocate 'avro.shaded', 'org.apache.iceberg.shaded.org.apache.avro.shaded'
    relocate 'com.thoughtworks.paranamer', 'org.apache.iceberg.shaded.com.thoughtworks.paranamer'
    relocate 'org.apache.parquet', 'org.apache.iceberg.shaded.org.apache.parquet'
    relocate 'shaded.parquet', 'org.apache.iceberg.shaded.org.apache.parquet.shaded'
    // relocate Avro's jackson dependency to share parquet-jackson locations
    relocate 'org.codehaus.jackson', 'org.apache.iceberg.shaded.org.apache.parquet.shaded.org.codehaus.jackson'
    relocate 'org.apache.orc', 'org.apache.iceberg.shaded.org.apache.orc'
    relocate 'io.airlift', 'org.apache.iceberg.shaded.io.airlift'
    // relocate Arrow and related deps to shade Iceberg specific version
    relocate 'io.netty.buffer', 'org.apache.iceberg.shaded.io.netty.buffer'
    relocate 'org.apache.arrow', 'org.apache.iceberg.shaded.org.apache.arrow'
    relocate 'com.carrotsearch', 'org.apache.iceberg.shaded.com.carrotsearch'
    relocate 'org.threeten.extra', 'org.apache.iceberg.shaded.org.threeten.extra'

    classifier null
  }

  jar {
    classifier = 'empty'
  }
}

project(':iceberg-pig') {
  dependencies {
    compile project(':iceberg-api')
    compile project(':iceberg-common')
    compile project(':iceberg-core')
    compile project(':iceberg-parquet')

    compile "org.apache.commons:commons-lang3"

    compileOnly("org.apache.pig:pig") {
      exclude group: "junit", module: "junit"
    }
    compileOnly("org.apache.hadoop:hadoop-mapreduce-client-core")
    compileOnly("org.apache.hadoop:hadoop-client") {
      exclude group: 'org.apache.avro', module: 'avro'
    }

    testCompile "org.apache.hadoop:hadoop-hdfs::tests"
    testCompile "org.apache.hadoop:hadoop-common::tests"
    testCompile("org.apache.hadoop:hadoop-minicluster") {
      exclude group: 'org.apache.avro', module: 'avro'
    }
  }
}

@Memoized
boolean isVersionFileExists() {
  return file('version.txt').exists()
}

@Memoized
String getVersionFromFile() {
  return file('version.txt').text.trim()
}

String getProjectVersion() {
  if (isVersionFileExists()) {
    return getVersionFromFile()
  }

  try {
    return gitVersion()
  } catch (NullPointerException e) {
    throw new Exception("Neither version.txt nor git version exists")
  }
}

String getJavadocVersion() {
  if (isVersionFileExists()) {
    return getVersionFromFile()
  }

  try {
    // use the branch name in place of version in Javadoc
    return versionDetails().branchName
  } catch (NullPointerException e) {
    throw new Exception("Neither version.txt nor git version exists")
  }
}

apply from: 'baseline.gradle'
apply from: 'deploy.gradle'
apply from: 'tasks.gradle'
apply from: 'jmh.gradle'<|MERGE_RESOLUTION|>--- conflicted
+++ resolved
@@ -173,7 +173,6 @@
   }
 }
 
-
 project(':iceberg-api') {
   dependencies {
     compile project(path: ':iceberg-bundled-guava', configuration: 'shadow')
@@ -257,14 +256,10 @@
       exclude group: 'org.apache.avro', module: 'avro'
     }
 
-    testCompile "org.apache.flink:flink-core:1.10.1"
+    testCompile "org.apache.flink:flink-core:1.11.0"
     testCompile "org.apache.flink:flink-runtime_2.12"
-<<<<<<< HEAD
-    testCompile "org.apache.flink:flink-test-utils-junit:1.10.1"
-=======
     testCompile "org.apache.flink:flink-table-planner-blink_2.12"
-    testCompile "org.apache.flink:flink-test-utils-junit"
->>>>>>> a4b457ef
+    testCompile "org.apache.flink:flink-test-utils-junit:1.11.0"
     testCompile("org.apache.flink:flink-test-utils_2.12") {
       exclude group: "org.apache.curator", module: 'curator-test'
     }
@@ -665,7 +660,7 @@
   apply from: 'jmh.gradle'
 
   project(':iceberg-spark2') {
-    apply plugin: 'scala' 
+    apply plugin: 'scala'
     sourceSets {
       main {
         scala {
@@ -964,4 +959,3 @@
 apply from: 'baseline.gradle'
 apply from: 'deploy.gradle'
 apply from: 'tasks.gradle'
-apply from: 'jmh.gradle'