--- conflicted
+++ resolved
@@ -195,21 +195,12 @@
       IcebergStreamWriter<RowData> streamWriter = createStreamWriter(table, tableSchema);
       IcebergFilesCommitter filesCommitter = new IcebergFilesCommitter(tableLoader, overwrite);
 
-<<<<<<< HEAD
       DataStream<?> returnStream = rowDataInput
           .transform(ICEBERG_STREAM_WRITER_NAME,
               TypeInformation.of(DataFile.class), streamWriter)
           .setParallelism(rowDataInput.getParallelism())
           .transform(ICEBERG_FILES_COMMITTER_NAME,
               TypeInformation.of(Long.class), filesCommitter)
-=======
-      this.writeParallelism = writeParallelism == null ? rowDataInput.getParallelism() : writeParallelism;
-
-      DataStream<Void> returnStream = rowDataInput
-          .transform(ICEBERG_STREAM_WRITER_NAME, TypeInformation.of(DataFile.class), streamWriter)
-          .setParallelism(writeParallelism)
-          .transform(ICEBERG_FILES_COMMITTER_NAME, Types.VOID, filesCommitter)
->>>>>>> 3d308d3c
           .setParallelism(1)
           .setMaxParallelism(1);
       int retainLastSnapMinutes = PropertyUtil.propertyAsInt(table.properties(),
